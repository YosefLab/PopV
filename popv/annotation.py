--- conflicted
+++ resolved
@@ -8,20 +8,14 @@
 import pickle
 import string
 from collections import defaultdict
-<<<<<<< HEAD
-from typing import TYPE_CHECKING
-=======
->>>>>>> 2d29c9a2
-
+
+import anndata
 import networkx as nx
 import numpy as np
 import pandas as pd
 from tqdm import tqdm
 
 from popv import _utils, algorithms
-
-if TYPE_CHECKING:
-    import anndata
 
 
 def annotate_data(
@@ -83,13 +77,9 @@
         adata.obs[["popv_prediction", "popv_prediction_score"]] = adata.obs[
             ["popv_majority_vote_prediction", "popv_majority_vote_score"]
         ]
-<<<<<<< HEAD
         adata.obs[["popv_parent"]] = adata.obs[
             ["popv_majority_vote_prediction"]
         ]
-=======
-        adata.obs[["popv_parent"]] = adata.obs[["popv_majority_vote_prediction"]]
->>>>>>> 2d29c9a2
     else:
         ontology_vote_onclass(adata, all_prediction_keys)
         ontology_parent_onclass(adata, all_prediction_keys)
@@ -252,11 +242,7 @@
     cell_type_root_to_node = {}
     aggregate_ontology_pred = []
     depth = {"cell": 0}
-<<<<<<< HEAD
-    for _ind, cell in enumerate(adata.obs.index):
-=======
     for cell in adata.obs.index:
->>>>>>> 2d29c9a2
         score = defaultdict(lambda: 0)
         score_popv = defaultdict(lambda: 0)
         score["cell"] = 0
@@ -270,15 +256,10 @@
                     cell_type_root_to_node[cell_type] = root_to_node
                     depth[cell_type] = len(nx.shortest_path(G, cell_type, "cell"))
                     for ancestor_cell_type in root_to_node:
-<<<<<<< HEAD
                         depth[ancestor_cell_type] = len(
                             nx.shortest_path(G, ancestor_cell_type, "cell")
                         )
                 for ancestor_cell_type in [*list(root_to_node), cell_type]:
-=======
-                        depth[ancestor_cell_type] = len(nx.shortest_path(G, ancestor_cell_type, "cell"))
-                for ancestor_cell_type in list(root_to_node) + [cell_type]:
->>>>>>> 2d29c9a2
                     score[ancestor_cell_type] += 1
                 score_popv[cell_type] += 1
         score = {key: min(len(prediction_keys) - allowed_errors, value) for key, value in score.items()}
